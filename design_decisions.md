# Design Decisions

## Service Management Redesign (2025-01-03)

### Problem
The service manager was auto-adopting external processes that weren't declared in the configuration, leading to confusion where services with names like "postgres-primary" and "postgres-readonly" would appear even when the configuration declared different service names like "uhes-postgres-dev" and "kafka-dev".

### Root Cause
The `get_service_status()` method was automatically "re-tracking" any kubectl processes it found running on the same ports, regardless of whether they were started by LocalPort or declared in the configuration.

### Solution
Implemented a strict three-category process management system:

#### Category A: Managed Processes
- In state file + in current config + process matches exactly
- These are fully managed (start/stop/restart/monitor)

#### Category B: Orphaned LocalPort Processes
- In state file + NOT in current config + process matches exactly
- These were started by LocalPort but removed from config
- LocalPort offers to clean these up (since we started them)

#### Category C: External Processes
- NOT in state file (regardless of whether they look like port forwards)
- LocalPort has no authority over these
- Simply report port conflicts and refuse to start

### Key Changes
1. **Removed auto-adoption logic** from `get_service_status()`
2. **Enhanced port conflict detection** with detailed error messages
3. **Added orphaned process detection** as separate functionality
4. **Strict state file authority** - only manage what we explicitly started
5. **Conservative approach** - never interfere with external processes

### Benefits
- Predictable behavior - only manages declared services
- Clear error messages for port conflicts
- No risk of interfering with user's other processes
- Proper separation of concerns between managed, orphaned, and external processes

### Implementation Details
- Modified `ServiceManager._is_port_available()` to provide detailed conflict information
- Removed auto-tracking logic from `get_service_status()`
- Added `detect_orphaned_processes()` method for cleanup operations
- Enhanced error messages to clearly distinguish between conflict types

## Deterministic Service Identity System (2025-07-03)

### Problem
Service IDs were generated using random UUIDs (`uuid4()`), causing state persistence to break across LocalPort restarts. When LocalPort reloaded configuration, it would generate new random IDs that didn't match the IDs in the state file, making running processes appear as "Stopped" even though they were actively running.

### Root Cause
The `Service.create()` method used `uuid4()` to generate a new random UUID each time, meaning:
- Same service configuration → Different IDs each time loaded
- State file contains processes with old random IDs
- Current configuration generates new random IDs
- No way to match running processes to current configuration

### Solution
Implemented deterministic service ID generation based on service configuration properties:

#### Service ID Generation Algorithm
```python
def generate_deterministic_id(name, technology, local_port, remote_port, connection_info) -> UUID:
    # Build stable config key from essential service properties
    config_key = f"{name}:{technology}:{local_port}:{remote_port}"
    
    # Add connection-specific details
    if technology == 'kubectl':
        config_key += f":{namespace}:{resource_name}:{resource_type}"
        if context: config_key += f":{context}"
    elif technology == 'ssh':
        config_key += f":{host}:{port}"
        if user: config_key += f":{user}"
    
    # Generate deterministic UUID using UUID5
    return uuid5(NAMESPACE_DNS, config_key)
```

#### What Service ID Identifies
- **Service Configuration**: A unique service declaration (name, ports, connection)
- **NOT Process Instance**: Runtime details like PID, start time, status

#### ID Stability Rules
**ID stays same when**:
- Configuration reloaded
- LocalPort restarted  
- Process restarted/failed

**ID changes when**:
- Service name changes
- Port configuration changes
- Connection details change (namespace, resource, host, etc.)

### Benefits
- **State Persistence**: Same service config always gets same ID
- **Process Tracking**: Can match running processes to current configuration
- **Restart Resilience**: Service identity survives LocalPort restarts
- **Configuration Changes**: Different configs get different IDs appropriately

### Migration Strategy
- Detect old-format state files with random UUIDs
- Match orphaned processes to current config by port/command validation
- Clean up unmatched processes safely
- Preserve user's running services during transition

### Implementation Details
- Modified `Service.create()` to use deterministic ID generation
- Added UUID5-based generation with stable namespace
- Implemented state migration logic for backward compatibility
- Added comprehensive tests for ID determinism and collision prevention

<<<<<<< HEAD
## Health Check Interface Standardization (2025-07-04)

### Problem
The health check system had inconsistent object-oriented design causing daemon restart loops and maintenance issues:

1. **Inconsistent Interface Contract**:
   - `TCPHealthCheck`: Has both `check()` and `check_with_config()` methods, returns `HealthCheckResult`
   - `HTTPHealthCheck`: Only has `check()` method, returns `bool`
   - Factory Protocol: Defines `check(**kwargs) -> bool` but implementations don't match

2. **Mixed Return Types**:
   - Some health checkers return `bool`
   - Others return `HealthCheckResult`
   - Scheduler needs conditional logic to handle both

3. **Inconsistent Constructor Patterns**:
   - `TCPHealthCheck`: `__init__()` takes no parameters
   - `HTTPHealthCheck`: `__init__(config: dict)` requires config
   - Factory fails when trying to create all with uniform pattern

4. **Violation of Liskov Substitution Principle**:
   - Health checkers can't be used interchangeably
   - Scheduler needs type-specific conditional logic

### Root Cause
The health check implementations evolved independently without a common abstract interface, leading to:
- Health check failures due to method signature mismatches
- Continuous service restarts (32+ failures observed)
- Complex, error-prone scheduler logic with type-specific branches
- Difficult maintenance and extension

### Solution
Implemented a standardized abstract interface that all health checkers must implement:

#### Abstract Health Checker Interface
```python
from abc import ABC, abstractmethod
from typing import Any, Dict

class HealthChecker(ABC):
    """Abstract base class for all health checkers."""
    
    @abstractmethod
    async def check_health(self, config: Dict[str, Any]) -> HealthCheckResult:
        """Perform health check with given configuration."""
        pass
    
    @abstractmethod
    def validate_config(self, config: Dict[str, Any]) -> bool:
        """Validate configuration for this health checker."""
        pass
    
    @abstractmethod
    def get_default_config(self) -> Dict[str, Any]:
        """Get default configuration for this health checker."""
        pass
```

#### Design Principles
1. **Uniform Interface**: Single `check_health(config)` method for all implementations
2. **Consistent Return Type**: All health checkers return `HealthCheckResult`
3. **Configuration-Driven**: All configuration passed at check time, not constructor
4. **Polymorphic Usage**: All health checkers interchangeable via common interface
5. **Validation Separation**: Configuration validation separate from execution

### Benefits
- **Eliminates Restart Loops**: Consistent interface prevents method signature errors
- **Simplified Scheduler**: No more type-specific conditional logic
- **Better Maintainability**: Clear contract for all health checker implementations
- **Easy Extension**: New health checkers follow standard pattern
- **Polymorphic Design**: True object-oriented substitutability

### Implementation Strategy
1. **Create Abstract Base Class** with standardized interface
2. **Refactor Existing Health Checkers** to implement the interface uniformly
3. **Update Factory** to use consistent creation pattern
4. **Simplify Scheduler** to use polymorphic calls only
5. **Add Configuration Validation** at factory level

### Scheduler Simplification
Before (type-specific logic):
```python
if check_type == 'tcp':
    health_result = await health_checker.check_with_config(check_config)
    is_healthy = health_result.is_healthy
elif check_type == 'http':
    is_healthy = await health_checker.check(url=url, timeout=timeout)
# ... more type-specific branches
```

After (polymorphic):
```python
result = await health_checker.check_health(merged_config)
is_healthy = result.status == HealthCheckStatus.HEALTHY
```

### Implementation Details
- Created `HealthChecker` abstract base class with uniform interface
- Refactored all health checker implementations to inherit from base class
- Updated factory to create instances uniformly without constructor dependencies
- Simplified health monitor scheduler to use polymorphic method calls
- Added comprehensive configuration validation at factory level
=======
## GitHub Actions Deprecation Fix (2025-07-03)

### Problem
GitHub Actions workflow was using deprecated actions that were generating warnings:
- `actions/create-release@v1` - deprecated and no longer maintained
- `actions/upload-release-asset@v1` - deprecated and no longer maintained

### Root Cause
These actions were deprecated because GitHub recommends using the GitHub CLI (`gh`) or REST API directly for better reliability and maintenance.

### Solution
Replaced deprecated actions with modern GitHub CLI commands:

#### Changes Made
1. **Replaced `actions/create-release@v1`** with `gh release create` command
   - Maintains all functionality (title, notes, prerelease detection)
   - Uses `--prerelease` flag for alpha/beta/rc versions
   - Uses `--notes-file` for changelog content

2. **Replaced `actions/upload-release-asset@v1`** with `gh release upload` command
   - Uploads assets directly to existing release
   - Maintains platform-specific asset naming
   - Preserves conditional logic for different file types

3. **Updated job outputs** to use tag_name instead of deprecated upload_url

### Benefits
- **No deprecation warnings** in GitHub Actions
- **Better error handling** and debugging with GitHub CLI
- **More maintainable** - follows current GitHub best practices
- **Same functionality** - all existing features preserved
- **Future-proof** - GitHub CLI is actively maintained

### Implementation Details
- Modified `.github/workflows/release.yml`
- Preserved all existing conditional logic and matrix strategies
- Maintained backward compatibility with existing release process
- No changes required to secrets or repository configuration
>>>>>>> 1c5c5a88
<|MERGE_RESOLUTION|>--- conflicted
+++ resolved
@@ -110,7 +110,7 @@
 - Implemented state migration logic for backward compatibility
 - Added comprehensive tests for ID determinism and collision prevention
 
-<<<<<<< HEAD
+
 ## Health Check Interface Standardization (2025-07-04)
 
 ### Problem
@@ -213,7 +213,7 @@
 - Updated factory to create instances uniformly without constructor dependencies
 - Simplified health monitor scheduler to use polymorphic method calls
 - Added comprehensive configuration validation at factory level
-=======
+
 ## GitHub Actions Deprecation Fix (2025-07-03)
 
 ### Problem
@@ -252,4 +252,3 @@
 - Preserved all existing conditional logic and matrix strategies
 - Maintained backward compatibility with existing release process
 - No changes required to secrets or repository configuration
->>>>>>> 1c5c5a88
